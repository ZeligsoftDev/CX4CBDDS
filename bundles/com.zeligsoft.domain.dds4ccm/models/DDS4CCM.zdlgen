--- conflicted
+++ resolved
@@ -79,32 +79,28 @@
           <domainEnumLiteral href="pathmap://DDS4CCM_DOMAIN/DDS4CCM.uml#_ShHwYAIREemxSNFUunBY-w"/>
         </literal>
       </classifier>
-<<<<<<< HEAD
       <classifier xmi:type="zdlgen:GenDomainConcept" xmi:id="_zdgv8AFnEe2ZmOb6CqM5rw" menu="_mDpioAoJEe2of8LxwxEWDA" category="firm" iconUri="platform:/resource/com.zeligsoft.domain.dds4ccm/icons/obj16/domain_def.gif">
         <feature xmi:type="zdlgen:GenDomainReference" xmi:id="_jAskwAPDEe2G86ayG7vqfA" target="_jArWoAPDEe2G86ayG7vqfA">
           <umlMetaattribute href="pathmap://UML_METAMODELS/UML.metamodel.uml#Component-packagedElement"/>
-          <domainAttribute href="DDS4CCM.uml#_C33nIAPDEe2G86ayG7vqfA"/>
-          <domainReference href="DDS4CCM.uml#_C31K4APDEe2G86ayG7vqfA"/>
-        </feature>
-        <domainConcept href="DDS4CCM.uml#_Pbd6gAFmEe2ZmOb6CqM5rw"/>
+          <domainAttribute href="pathmap://DDS4CCM_DOMAIN/DDS4CCM.uml#_C33nIAPDEe2G86ayG7vqfA"/>
+          <domainReference href="pathmap://DDS4CCM_DOMAIN/DDS4CCM.uml#_C31K4APDEe2G86ayG7vqfA"/>
+        </feature>
+        <domainConcept href="pathmap://DDS4CCM_DOMAIN/DDS4CCM.uml#_Pbd6gAFmEe2ZmOb6CqM5rw"/>
         <umlMetaclass href="pathmap://UML_METAMODELS/UML.metamodel.uml#Component"/>
         <generalization xmi:id="_zdgv8QFnEe2ZmOb6CqM5rw">
           <general href="pathmap://CCM_DOMAIN/CCM.zdlgen#_pxDf8ZA9Ed-41qlhZES-dg"/>
-          <domainGeneralization href="DDS4CCM.uml#_t0MMcAFmEe2ZmOb6CqM5rw"/>
+          <domainGeneralization href="pathmap://DDS4CCM_DOMAIN/DDS4CCM.uml#_t0MMcAFmEe2ZmOb6CqM5rw"/>
         </generalization>
       </classifier>
       <classifier xmi:type="zdlgen:GenDomainConcept" xmi:id="_jArWoAPDEe2G86ayG7vqfA" category="firm" iconUri="platform:/resource/com.zeligsoft.domain.dds4ccm/icons/obj16/domain_depl.gif">
-        <domainConcept href="DDS4CCM.uml#_LeqTQAPCEe2G86ayG7vqfA"/>
+        <domainConcept href="pathmap://DDS4CCM_DOMAIN/DDS4CCM.uml#_LeqTQAPCEe2G86ayG7vqfA"/>
         <umlMetaclass href="pathmap://UML_METAMODELS/UML.metamodel.uml#Component"/>
         <generalization xmi:id="_83w5wCMaEe2t6oKBjx6MaA">
           <general href="pathmap://ZML_LIBRARIES/ZMLMM.zdlgen#_6snBFZoeEd2hFaSxSorjOg"/>
-          <domainGeneralization href="DDS4CCM.uml#_f4FqgAPCEe2G86ayG7vqfA"/>
-        </generalization>
-      </classifier>
-      <domainBlock href="DDS4CCM.uml#_eP42QEDSEd-VnJuJyqILLA"/>
-=======
+          <domainGeneralization href="pathmap://DDS4CCM_DOMAIN/DDS4CCM.uml#_f4FqgAPCEe2G86ayG7vqfA"/>
+        </generalization>
+      </classifier>
       <domainBlock href="pathmap://DDS4CCM_DOMAIN/DDS4CCM.uml#_eP42QEDSEd-VnJuJyqILLA"/>
->>>>>>> 248e9879
     </element>
     <element xmi:type="zdlgen:GenDomainBlock" xmi:id="_0iexcHV-Ed-AKdymOEnO6w">
       <classifier xmi:type="zdlgen:GenDomainConcept" xmi:id="_0ifYgHV-Ed-AKdymOEnO6w" menu="_-QRFYHV-Ed-AKdymOEnO6w" category="firm" iconUri="platform:/resource/com.zeligsoft.domain.omg.corba/icons/obj16/CORBA-structure.gif">
