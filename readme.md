--- conflicted
+++ resolved
@@ -40,14 +40,9 @@
 The p2 repositories produced by the build will be found in `releng/com.zeligsoft.dds4ccm.update.atcd/target` 
 and `releng/com.zeligsoft.dds4ccm.update.axcioma/target`:
 
-<<<<<<< HEAD
-* The sub directory `repository` in both of the above mentioned directories is the created p2 repository. 
+* The sub directory `repository` is the created p2 repository. 
 * The files `com.zeligsoft.dds4cmm.update.atcd-<version>-SNAPSHOT.zip` and `com.zeligsoft.dds4cmm.update.axcioma-<version>-SNAPSHOT.zip` 
-are the zip files for this repository.
-=======
-* The sub directory `repository` is the created p2 repository.
-* The file `com.zeligsoft.dds4cmm.update-<version>-SNAPSHOT.zip` is zip of this repository.
->>>>>>> 92405fd0
+are zip archives of these repositories.
 * The build also creates a ZIP file with a date, in place of SNAPSHOT. The files are identical.
 The later file is useful for distributing regular builds to a file server, allowing you
 to distinguish build between results of successive builds.
@@ -61,7 +56,7 @@
 2. From the **Help** menu, choose **Install New Software** to start the **Install** wizard.
 3. On the **Available Software** page, click the **Add** button, to add a new software site.
 4. In the **Add Repository** dialog, click the **Archive** button, and in the dialog, browse for
-the `com.zeligsoft.dds4ccm.update-*.zip` file. Click **OK**.
+the `com.zeligsoft.dds4ccm.update.atcd-*.zip` or `com.zeligsoft.dd44ccm.update.axcioma-*.zip` file. Click **OK**.
 5. Click **OK** to close the **Add Repository** dialog.
 6. On returning to the **Install** dialog, check the checkbox beside **CX CBDDS**.
 Optionally, you may check **CDT** to install the C/C++ development tools.
